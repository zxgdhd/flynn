// Client library for discoverd that gives you service discovery and registration, as well as basic
// leader election coordination. It provides a high-level API around the lower-level service API of
// the discoverd service.
package discoverd

import (
	"errors"
	"net"
	"os"
	"sort"
	"sync"
	"time"

	"github.com/flynn/discoverd/agent"
	"github.com/flynn/rpcplus"
)

<<<<<<< HEAD
// This is how we model a service. It's simply a named address with optional attributes.
// It also has a field to determine age, which is used for leader election.
=======
const DefaultTimeout = time.Second

>>>>>>> e0f448c2
type Service struct {
	Created uint
	Name    string
	Host    string
	Port    string
	Addr    string
	Attrs   map[string]string
}

// A ServiceSet is long-running query of services, giving you a real-time representation of a
// service cluster. Using the same ServiceSet across services/processes gives you a consistent
// collection of services that leader election can be coordinated with.
type ServiceSet struct {
	l        sync.Mutex
	services map[string]*Service
	filters  map[string]string
	watches  map[chan *agent.ServiceUpdate]bool
	call     *rpcplus.Call
	self     *Service
	SelfAddr string
}

func copyService(service *Service) *Service {
	s := *service
	s.Attrs = make(map[string]string, len(service.Attrs))
	for k, v := range service.Attrs {
		s.Attrs[k] = v
	}
	return &s
}

func makeServiceSet(call *rpcplus.Call) *ServiceSet {
	return &ServiceSet{
		services: make(map[string]*Service),
		filters:  make(map[string]string),
		watches:  make(map[chan *agent.ServiceUpdate]bool),
		call:     call,
	}
}

func (s *ServiceSet) bind(updates chan *agent.ServiceUpdate) chan struct{} {
	// current is an event when enough service updates have been
	// received to bring us to "current" state (when subscribed)
	current := make(chan struct{})
	go func() {
		isCurrent := false
		for update := range updates {
			if update.Addr == "" && update.Name == "" && !isCurrent {
				close(current)
				isCurrent = true
				continue
			}
			s.l.Lock()
			if s.filters != nil && !s.matchFilters(update.Attrs) {
				s.l.Unlock()
				continue
			}
			if s.SelfAddr != update.Addr && update.Online {
				if _, exists := s.services[update.Addr]; !exists {
					host, port, _ := net.SplitHostPort(update.Addr)
					s.services[update.Addr] = &Service{
						Name:    update.Name,
						Addr:    update.Addr,
						Host:    host,
						Port:    port,
						Created: update.Created,
					}
				}
				s.services[update.Addr].Attrs = update.Attrs
			} else {
				if _, exists := s.services[update.Addr]; exists {
					delete(s.services, update.Addr)
				} else {
					if s.SelfAddr == update.Addr {
						s.l.Unlock()
						s.updateWatches(update)
					} else {
						s.l.Unlock()
					}
					continue
				}
			}
			s.l.Unlock()
			s.updateWatches(update)
		}
		s.closeWatches()
	}()
	return current
}

func (s *ServiceSet) updateWatches(update *agent.ServiceUpdate) {
	s.l.Lock()
	watches := make(map[chan *agent.ServiceUpdate]bool, len(s.watches))
	for k, v := range s.watches {
		watches[k] = v
	}
	s.l.Unlock()
	for ch, once := range watches {
		select {
		case ch <- update:
		case <-time.After(time.Millisecond):
		}
		if once {
			close(ch)
			s.l.Lock()
			delete(s.watches, ch)
			s.l.Unlock()
		}
	}
}

func (s *ServiceSet) closeWatches() {
	s.l.Lock()
	watches := make(map[chan *agent.ServiceUpdate]bool, len(s.watches))
	for k, v := range s.watches {
		watches[k] = v
	}
	s.l.Unlock()
	for ch := range watches {
		close(ch)
	}
}

func (s *ServiceSet) matchFilters(attrs map[string]string) bool {
	for key, value := range s.filters {
		if attrs[key] != value {
			return false
		}
	}
	return true
}

// Leader returns the current leader for a ServiceSet. It's calculated by choosing the oldest
// service in the set. This "lockless" approach means for any consistent set (same service, same
// filters) there is always an agreed upon leader.
func (s *ServiceSet) Leader() *Service {
	services := s.Services()
	if len(services) > 0 {
		if s.self != nil && services[0].Created > s.self.Created {
			return s.self
		}
		return services[0]
	}
	if s.self != nil {
		return s.self
	}
	return nil
}

// Leaders returns a channel that will first produce the current leader service, then any following
// leader service as the leader of the set changes. Every call to Leaders produces a new watch on
// the set, and once you get a channel from Leaders, you *must* always be receiving until the
// ServiceSet is closed.
func (s *ServiceSet) Leaders() chan *Service {
	leaders := make(chan *Service)
	updates := s.Watch(false, false)
	go func() {
		leader := s.Leader()
		leaders <- leader
		for update := range updates {
			if !update.Online && update.Addr == leader.Addr {
				leader = s.Leader()
				leaders <- leader
			}
		}
	}()
	return leaders
}

type serviceByAge []*Service

func (a serviceByAge) Len() int           { return len(a) }
func (a serviceByAge) Swap(i, j int)      { a[i], a[j] = a[j], a[i] }
func (a serviceByAge) Less(i, j int) bool { return a[i].Created < a[j].Created }

// Services returns an array of Service objects in the set, sorted by age. This means that most
// of the time, the first element is the leader. However, in cases where the ServiceSet was
// created by RegisterWithSet, the registered service will not be included in this list, so you
// should rely on Leader/Leaders to get the leader.
func (s *ServiceSet) Services() []*Service {
	s.l.Lock()
	defer s.l.Unlock()
	list := make([]*Service, 0, len(s.services))
	for _, service := range s.services {
		list = append(list, copyService(service))
	}
	if len(list) > 0 {
		sort.Sort(serviceByAge(list))
	}
	return list
}

// Addrs returns an array of strings representing the addresses of the services.
func (s *ServiceSet) Addrs() []string {
	list := make([]string, 0, len(s.services))
	for _, service := range s.Services() {
		list = append(list, service.Addr)
	}
	return list
}

// Select will return an array of services with matching attributes to the provided map argument.
// Unlike the Services method, Select is not ordered.
func (s *ServiceSet) Select(attrs map[string]string) []*Service {
	s.l.Lock()
	defer s.l.Unlock()
	list := make([]*Service, 0, len(s.services))
outer:
	for _, service := range s.services {
		for key, value := range attrs {
			if service.Attrs[key] != value {
				continue outer
			}
		}
		list = append(list, service)
	}
	return list
}

// Filter will set the filter map for a ServiceSet. A filter will limit services that show up in
// the set to only the ones with matching attributes. Any services in the set that don't match
// when Filter is called will be removed from the ServiceSet.
func (s *ServiceSet) Filter(attrs map[string]string) {
	s.l.Lock()
	defer s.l.Unlock()
	s.filters = attrs
	for key, service := range s.services {
		if !s.matchFilters(service.Attrs) {
			delete(s.services, key)
		}
	}
}

// Watch gives you a channel of updates that are made to the ServiceSet. Once you create a watch,
// you must always be receiving on it until the ServiceSet is closed or you call Unwatch with the
// channel.
//
// The bringCurrent argument will produce a channel that will have buffered in it updates
// representing the current services in the set. Otherwise, the channel returned will be
// unbuffered. The fireOnce argument allows you to produce a watch that will only be used once
// and then immediately removed from watches.
func (s *ServiceSet) Watch(bringCurrent bool, fireOnce bool) chan *agent.ServiceUpdate {
	s.l.Lock()
	defer s.l.Unlock()
	var updates chan *agent.ServiceUpdate
	if bringCurrent {
		updates = make(chan *agent.ServiceUpdate, len(s.services))
		for _, service := range s.services {
			updates <- &agent.ServiceUpdate{
				Name:    service.Name,
				Addr:    service.Addr,
				Online:  true,
				Attrs:   service.Attrs,
				Created: service.Created,
			}
		}
	} else {
		updates = make(chan *agent.ServiceUpdate)
	}
	s.watches[updates] = fireOnce
	return updates
}

// Unwatch removes a channel from the watch list of the ServiceSet. It will also close the channel.
func (s *ServiceSet) Unwatch(ch chan *agent.ServiceUpdate) {
	s.l.Lock()
	defer s.l.Unlock()
	close(ch)
	delete(s.watches, ch)
}

// Close will stop a ServiceSet from being updated.
func (s *ServiceSet) Close() error {
	return s.call.CloseStream()
}

// A Client maintains the RPC client connection and any active registered services, making sure
// they receive their heartbeat calls.
type Client struct {
	l             sync.Mutex
	client        *rpcplus.Client
	heartbeats    map[string]chan struct{}
	expandedAddrs map[string]string
	names         map[string]string
}

// By default, NewClient will produce a client that will connect to the default address for
// discoverd, which is 127.0.0.1:1111, or whatever the value of the environment variable DISCOVERD.
func NewClient() (*Client, error) {
	addr := os.Getenv("DISCOVERD")
	if addr == "" {
		addr = "127.0.0.1:1111"
	}
	return NewClientUsingAddress(addr)
}

func NewClientUsingAddress(addr string) (*Client, error) {
	client, err := rpcplus.DialHTTP("tcp", addr)
	return &Client{
		client:        client,
		heartbeats:    make(map[string]chan struct{}),
		expandedAddrs: make(map[string]string),
		names:         make(map[string]string),
	}, err
}

// NewServiceSet will produce a ServiceSet for a given service name.
func (c *Client) NewServiceSet(name string) (*ServiceSet, error) {
	updates := make(chan *agent.ServiceUpdate)
	call := c.client.StreamGo("Agent.Subscribe", &agent.Args{
		Name: name,
	}, updates)
	set := makeServiceSet(call)
	<-set.bind(updates)
	return set, nil
}

// Services returns an array of Service objects of a given name. It provides a much easier way to
// get at a snapshot of services than using ServiceSet. It will also block until at least one
// service is available, or until the timeout specified is exceeded.
func (c *Client) Services(name string, timeout time.Duration) ([]*Service, error) {
	set, err := c.NewServiceSet(name)
	if err != nil {
		return nil, err
	}
	defer set.Close()
	select {
	case <-set.Watch(true, true):
		return set.Services(), nil
	case <-time.After(timeout):
		return nil, errors.New("discover: timeout exceeded")
	}
}

// Register will announce a service as available and online at the address specified. If you only
// specify a port as the address, discoverd may expand it to a full host and port based on the
// external IP of the discoverd agent.
func (c *Client) Register(name, addr string) error {
	return c.RegisterWithAttributes(name, addr, nil)
}

// RegisterWithSet combines service registration with NewServiceSet for the same service, but will
// not include the registered service in the ServiceSet. If you have a cluster of services that all
// connect to a leader, this is especially useful as you don't have to worry about not connecting
// to yourself. When using Leader or Leaders with RegisterWithSet, you may still get a Service
// representing the service registered, in case this service does become leader. In that case, you
// can use the SelfAddr property of ServiceSet to compare to the Service returned by Leader.
func (c *Client) RegisterWithSet(name, addr string, attributes map[string]string) (*ServiceSet, error) {
	err := c.RegisterWithAttributes(name, addr, attributes)
	if err != nil {
		return nil, err
	}
	set, err := c.NewServiceSet(name)
	if err != nil {
		c.Unregister(name, addr)
		return nil, err
	}
	set.l.Lock()
	c.l.Lock()
	set.SelfAddr = c.expandedAddrs[addr]
	c.l.Unlock()
	set.l.Unlock()
	updates := set.Watch(true, false)
	for update := range updates {
		if update.Addr == set.SelfAddr {
			set.Unwatch(updates)
			break
		}
	}
	set.l.Lock()
	set.self = set.services[set.SelfAddr]
	delete(set.services, set.SelfAddr)
	set.l.Unlock()
	return set, nil
}

// RegisterAndStandby will register a service and returns a channel that will only be fired
// when this service is or becomes leader. This can be used to implement a standby mode, where your
// service doesn't actually start serving until it becomes a leader. You can also use this for more
// standard leader election upgrades by placing the receive for this channel in a goroutine.
func (c *Client) RegisterAndStandby(name, addr string, attributes map[string]string) (chan *Service, error) {
	set, err := c.RegisterWithSet(name, addr, attributes)
	if err != nil {
		return nil, err
	}
	standbyCh := make(chan *Service)
	go func() {
		for leader := range set.Leaders() {
			if leader.Addr == set.SelfAddr {
				set.Close()
				standbyCh <- leader
				return
			}
		}
	}()
	return standbyCh, nil
}

// RegisterWithAttributes registers a service to be discovered, setting the attribtues specified, however,
// attributes are optional so the value can be nil. If you need to change attributes, you just reregister.
func (c *Client) RegisterWithAttributes(name, addr string, attributes map[string]string) error {
	args := &agent.Args{
		Name:  name,
		Addr:  addr,
		Attrs: attributes,
	}
	var ret string
	err := c.client.Call("Agent.Register", args, &ret)
	if err != nil {
		return errors.New("discover: register failed: " + err.Error())
	}
	done := make(chan struct{})
	c.l.Lock()
	c.heartbeats[args.Addr] = done
	c.expandedAddrs[args.Addr] = ret
	c.names[args.Addr] = name
	c.l.Unlock()
	go func() {
		ticker := time.NewTicker(agent.HeartbeatIntervalSecs * time.Second) // TODO: add jitter
		defer ticker.Stop()
		for {
			select {
			case <-ticker.C:
				// TODO: log error here
				c.client.Call("Agent.Heartbeat", &agent.Args{
					Name: name,
					Addr: args.Addr,
				}, &struct{}{})
			case <-done:
				return
			}
		}
	}()
	return nil
}

// Unregister will explicitly unregister a service and as such it will stop any heartbeats
// being sent from this client.
func (c *Client) Unregister(name, addr string) error {
	args := &agent.Args{
		Name: name,
		Addr: addr,
	}
	c.l.Lock()
	close(c.heartbeats[args.Addr])
	delete(c.heartbeats, args.Addr)
	c.l.Unlock()
	err := c.client.Call("Agent.Unregister", args, &struct{}{})
	if err != nil {
		return errors.New("discover: unregister failed: " + err.Error())
	}
	return nil
}

// UnregisterAll will call Unregister on all services that have been registered with this client.
func (c *Client) UnregisterAll() error {
	c.l.Lock()
	addrs := make([]string, 0, len(c.heartbeats))
	names := make([]string, 0, len(c.heartbeats))
	for addr, _ := range c.heartbeats {
		addrs = append(addrs, addr)
		names = append(names, c.names[addr])
	}
	c.l.Unlock()
	for i := range addrs {
		err := c.Unregister(names[i], addrs[i])
		if err != nil {
			return err
		}
	}
	return nil
}

// The DefaultClient is used for all the top-level functions. You don't have to create it, but
// you can change the address it uses by calling Connect.
var DefaultClient *Client
var defaultEnsureLock = &sync.Mutex{}

// Normally you don't have to call Connect because it's called implicitly by the top-level
// functions. However, you can call connect if you need to connect to a specific address other
// than the default or value in the DISCOVERD env var. Calling Connect will replace any existing
// client value for DefaultClient, so be sure to call it early if you intend to use it.
func Connect(addr string) (err error) {
	if addr == "" {
		defaultClient, err = NewClient()
		return
	}
	defaultClient, err = NewClientUsingAddress(addr)
	return
}

func ensureDefaultConnected() error {
	defaultEnsureLock.Lock()
	defer defaultEnsureLock.Unlock()
	if defaultClient == nil {
		return Connect("")
	}
	return nil
}

// NewServiceSet will produce a ServiceSet for a given service name.
func NewServiceSet(name string) (*ServiceSet, error) {
	if err := ensureDefaultConnected(); err != nil {
		return nil, err
	}
	return defaultClient.NewServiceSet(name)
}

// Services returns an array of Service objects of a given name. It provides a much easier way to
// get at a snapshot of services than using ServiceSet. It will also block until at least one
// service is available, or until the timeout specified is exceeded.
func Services(name string, timeout time.Duration) ([]*Service, error) {
	if err := ensureDefaultConnected(); err != nil {
		return nil, err
	}
	return defaultClient.Services(name, timeout)
}

// Register will announce a service as available and online at the address specified. If you only
// specify a port as the address, discoverd may expand it to a full host and port based on the
// external IP of the discoverd agent.
func Register(name, addr string) error {
	if err := ensureDefaultConnected(); err != nil {
		return err
	}
	return defaultClient.Register(name, addr)
}

// RegisterWithSet combines service registration with NewServiceSet for the same service, but will
// not include the registered service in the ServiceSet. If you have a cluster of services that all
// connect to a leader, this is especially useful as you don't have to worry about not connecting
// to yourself. When using Leader or Leaders with RegisterWithSet, you may still get a Service
// representing the service registered, in case this service does become leader. In that case, you
// can use the SelfAddr property of ServiceSet to compare to the Service returned by Leader.
func RegisterWithSet(name, addr string, attributes map[string]string) (*ServiceSet, error) {
	if err := ensureDefaultConnected(); err != nil {
		return nil, err
	}
	return defaultClient.RegisterWithSet(name, addr, attributes)
}

// RegisterAndStandby will register a service and returns a channel that will only be fired
// when this service is or becomes leader. This can be used to implement a standby mode, where your
// service doesn't actually start serving until it becomes a leader. You can also use this for more
// standard leader election upgrades by placing the receive for this channel in a goroutine.
func RegisterAndStandby(name, addr string, attributes map[string]string) (chan *Service, error) {
	if err := ensureDefaultConnected(); err != nil {
		return nil, err
	}
	return defaultClient.RegisterAndStandby(name, addr, attributes)
}

// RegisterWithAttributes registers a service to be discovered, setting the attribtues specified, however,
// attributes are optional so the value can be nil. If you need to change attributes, you just reregister.
func RegisterWithAttributes(name, addr string, attributes map[string]string) error {
	if err := ensureDefaultConnected(); err != nil {
		return err
	}
	return defaultClient.RegisterWithAttributes(name, addr, attributes)
}

// Unregister will explicitly unregister a service and as such it will stop any heartbeats
// being sent from this client.
func Unregister(name, addr string) error {
	if err := ensureDefaultConnected(); err != nil {
		return err
	}
	return defaultClient.Unregister(name, addr)
}

// UnregisterAll will call Unregister on all services that have been registered with this client.
func UnregisterAll() error {
	if err := ensureDefaultConnected(); err != nil {
		return err
	}
	return defaultClient.UnregisterAll()
}<|MERGE_RESOLUTION|>--- conflicted
+++ resolved
@@ -15,13 +15,11 @@
 	"github.com/flynn/rpcplus"
 )
 
-<<<<<<< HEAD
+// This is a reasonable default value to be used for the timeout in the Services method.
+const DefaultTimeout = time.Second
+
 // This is how we model a service. It's simply a named address with optional attributes.
 // It also has a field to determine age, which is used for leader election.
-=======
-const DefaultTimeout = time.Second
-
->>>>>>> e0f448c2
 type Service struct {
 	Created uint
 	Name    string
